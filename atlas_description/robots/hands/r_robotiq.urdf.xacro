<?xml version="1.0" ?>

<robot xmlns:xacro="http://playerstage.sourceforge.net/gazebo/xmlschema/#interface" name="r_robotiq" >
  
  <xacro:include filename="$(find flor_atlas_description)/robots/flor_robotiq_hand.urdf.xacro" />
  <xacro:include filename="$(find flor_atlas_description)/robots/$(optenv VIGIR_RIGHT_GUARD_TYPE r_no_guard)_robotiq_hand_macros.urdf.xacro" />
	
  <xacro:s-model_articulated prefix="right" parent="r_hand">
<<<<<<< HEAD
    <origin rpy="3.14159 -1.57 0" xyz="0 -0.23 0.0"/>
=======
    <origin rpy="3.14159 -1.57 0" xyz="0 -0.21 0.01"/>
>>>>>>> 8a1272fa
  </xacro:s-model_articulated>
  
  <!-- Set the initial hand position and orientation by changing 'rpy' and 'xyz'
  to mach the values in your actual robot. 
  <xacro:include filename="$(find robotiq_hand_description)/urdf/robotiq_hand.urdf.xacro" />

  <xacro:robotiq_hand prefix="right_" parent="r_hand" reflect="1">
    <origin rpy="3.14159 -1.57 0" xyz="-0.00125 -0.17 0.01"/>
  </xacro:robotiq_hand>-->  

  <gazebo>
    <plugin name="right_robotiq_hand_plugin" filename="libVigirRobotiqHandPlugin.so">
      <side>right</side>
      <kp_position>5.0</kp_position>
      <kd_position>0.5</kd_position>
    </plugin>
  </gazebo>
  
</robot><|MERGE_RESOLUTION|>--- conflicted
+++ resolved
@@ -6,11 +6,7 @@
   <xacro:include filename="$(find flor_atlas_description)/robots/$(optenv VIGIR_RIGHT_GUARD_TYPE r_no_guard)_robotiq_hand_macros.urdf.xacro" />
 	
   <xacro:s-model_articulated prefix="right" parent="r_hand">
-<<<<<<< HEAD
     <origin rpy="3.14159 -1.57 0" xyz="0 -0.23 0.0"/>
-=======
-    <origin rpy="3.14159 -1.57 0" xyz="0 -0.21 0.01"/>
->>>>>>> 8a1272fa
   </xacro:s-model_articulated>
   
   <!-- Set the initial hand position and orientation by changing 'rpy' and 'xyz'
